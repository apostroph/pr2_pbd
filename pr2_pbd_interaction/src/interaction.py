'''Main interaction event handler. Receives speech and GUI commands and
sends events out to the system.'''

# ######################################################################
# Imports
# ######################################################################

# Core ROS imports come first.
import roslib
roslib.load_manifest('pr2_pbd_interaction')
import rospy

# System builtins
from collections import Counter
import signal
import threading

# ROS builtins
from visualization_msgs.msg import MarkerArray

# Local
from arm import ArmMode
from arms import Arms
from session import Session
from pr2_pbd_interaction.msg import (
    ArmState, GripperState, ActionStep, ArmTarget, Object, GripperAction,
    ArmTrajectory, ExecutionStatus, GuiCommand, Side)
from pr2_pbd_interaction.srv import Ping, PingResponse
from pr2_pbd_speech_recognition.msg import Command
from pr2_social_gaze.msg import GazeGoal
from response import Response
from robot_speech import RobotSpeech
from world import World

# ######################################################################
# Module level constants
# ######################################################################

EXECUTION_Z_OFFSET = -0.00
UPDATE_WAIT_SECONDS = 0.1
BASE_LINK = 'base_link'


# ######################################################################
# Classes
# ######################################################################

class Interaction:
    '''Interaction is the multiplexer of commands received into system
    actions.

    Interaction receives speech commands (recognized_command) as well as
    GUI commands (gui_command) and sends these off into the system to be
    processed. Interaction holds a small amount of state to support
    recording trajectories.

    This is the core class of the PbD "backend"; it can run on the robot
    or on the desktop.
    '''
    # TODO(mbforbes): Refactor trajectory busiens into new class.
    # TODO(mbforbes): Document class attributes in docstring.

    def __init__(self):
        # Register as a ROS node.
        rospy.init_node('pr2_pbd_interaction', anonymous=True)

        # Create main components.
        self.arms = Arms()
        self.world = World()
        self.session = Session(object_list=self.world.get_frame_list())

        # ROS publishers and subscribers.
        self._viz_publisher = rospy.Publisher(
            'visualization_marker_array', MarkerArray)
        rospy.Subscriber(
            'recognized_command', Command, self._speech_command_cb)
        rospy.Subscriber('gui_command', GuiCommand, self._gui_command_cb)

        # Initialize trajectory recording state.
        self._is_recording_motion = False
        self._arm_trajectory = None
        self._trajectory_start_time = None

        # This is the main mechanism by which code is executed. A
        # Response as a combination of a function to call and a
        # parameter. Responses are created here to be triggered by
        # commands. Once a Response is respond(...)ed, a robot speech
        # utterance and a gaze action are created and then executed.
        # (This happens internally in Response.respond(...)).
        self.responses = {
            Command.TEST_MICROPHONE: Response(
                self._empty_response,
                [RobotSpeech.TEST_RESPONSE, GazeGoal.NOD]),
            Command.RELAX_RIGHT_ARM: Response(self._relax_arm, Side.RIGHT),
            Command.RELAX_LEFT_ARM: Response(self._relax_arm, Side.LEFT),
            Command.OPEN_RIGHT_HAND: Response(self._open_hand, Side.RIGHT),
            Command.OPEN_LEFT_HAND: Response(self._open_hand, Side.LEFT),
            Command.CLOSE_RIGHT_HAND: Response(self._close_hand, Side.RIGHT),
            Command.CLOSE_LEFT_HAND: Response(self._close_hand, Side.LEFT),
            Command.STOP_EXECUTION: Response(self._stop_execution, None),
            Command.DELETE_ALL_STEPS: Response(self._delete_all_steps, None),
            Command.DELETE_LAST_STEP: Response(self._delete_last_step, None),
            Command.FREEZE_RIGHT_ARM: Response(self._freeze_arm, Side.RIGHT),
            Command.FREEZE_LEFT_ARM: Response(self._freeze_arm, Side.LEFT),
            Command.CREATE_NEW_ACTION: Response(self._create_action, None),
            Command.EXECUTE_ACTION: Response(self._execute_action, None),
            Command.NEXT_ACTION: Response(self._next_action, None),
            Command.PREV_ACTION: Response(self._previous_action, None),
            Command.SAVE_POSE: Response(self._save_step, None),
            Command.RECORD_OBJECT_POSE: Response(
                self._record_object_pose, None),
            Command.START_RECORDING_MOTION: Response(
                self._start_recording, None),
            Command.STOP_RECORDING_MOTION: Response(self._stop_recording, None)
        }

        # Span off a thread to run the update loops.
        threading.Thread(
            group=None, target=self._update, name='interaction_update_thread'
        ).start()

        # Register signal handlers for program termination.
        # TODO(mbforbes): Test that these are really catching the
        # signals. I think we might have to pass disable_signals=True to
        # rospy.init_node(...), though I'm not sure.
        signal.signal(signal.SIGINT, self._signal_handler)
        signal.signal(signal.SIGQUIT, self._signal_handler)
        rospy.on_shutdown(self._on_shutdown)

        # The PbD backend is ready.
        rospy.loginfo('Interaction initialized.')
        self._ping_srv = rospy.Service(
            'interaction_ping', Ping, self._interaction_ping)

    # ##################################################################
    # Internal ("private" methods)
    # ##################################################################

    # The following methods are 'core' to the running of the program.

    def _signal_handler(self, signal, frame):
        '''Intercept quit signals (like ^C) in order to clean up (save
        experiment state) before exiting.'''
        rospy.loginfo('Interaction signal handler intercepted signal; saving.')
        self.session.save_current_action()
        # NOTE(mbforbes): We don't call sys.exit(0) here because that
        # would prevent cleanup from happening outside interaction
        # (e.g. in the node that's running it).

    def _interaction_ping(self, __):
        '''This is the service that is provided so that external nodes
        know the interaction (i.e. PbD) is ready.

        Args:
            __ (PingRequest): unused

        Returns:
            PingResponse: empty
        '''
        return PingResponse()

    def _on_shutdown(self):
        '''This is mostly for debugging: log that the interaction node
        itself is being shutdown.'''
        rospy.loginfo('Interaction node shutting down.')

    def _update(self):
        '''General update for the main loop.

        This is called continuously in interaction.py, without pause,
        until ROS is shutdown. This pauses for 100ms at the end of every
        run before returning.
        '''
        # Loop while not shutdown.
        while not rospy.is_shutdown():
            # Update arms.
            self.arms.update()
            if self.arms.status != ExecutionStatus.NOT_EXECUTING:
                if self.arms.status != ExecutionStatus.EXECUTING:
                    self._end_execution()

            # Record trajectory step.
            if self._is_recording_motion:
                self._save_arm_to_trajectory()

            # Update the current action if there is one.
            if self.session.n_actions() > 0:
                action = self.session.get_current_action()
                action.update_viz()

                # TODO(mbforbes): Do we ever have r/l target(s)? When does
                # this happen?
                for side in [Side.RIGHT, Side.LEFT]:
<<<<<<< HEAD
                    target = action.get_requested_targets(side)
=======
                    target = action.get_requested_target(side)
>>>>>>> a31f573e
                    if target is not None:
                        self.arms.start_move_to_pose(target, side)
                        action.reset_targets(side)

                # Update any changes to steps that need to happen.
                action.delete_requested_steps()
                states = self._get_arm_states()
                action.change_requested_steps(
                    states[Side.RIGHT], states[Side.LEFT])

                # If the objects in the world have changed, update the
                # action with them.
                if self.world.update():
                    rospy.loginfo('The world has changed.')
                    self.session.get_current_action().update_objects(
                        self.world.get_frame_list())

            # This is the pause between update runs. Note that this doesn't
            # guarantee an update rate, only that there is this amount of
            # pause between udpates.
            rospy.sleep(UPDATE_WAIT_SECONDS)

        # At this point, we have shut down.
        self.session.save_current_action()
        rospy.loginfo("Interaction update thread exiting.")

    # The following methods receive commands from speech / GUI and
    # process them. These are the multiplexers.

    def _speech_command_cb(self, command):
        '''Callback for when a "speech" command is received.

        Note that Commands can actually be received from speech OR the
        GUI. They are called "speech commands" because they include all
        commands that can be issued with speech. The few commands that
        can be issued through the GUI and not through speech come as
        GUICommands, and are processed below in _gui_command_cb(...).

        Args:
            command (Command): The command received from speech OR the
                GUI.
        '''
        # We extract the command string as we use it a lot.
        strCmd = command.command
        if strCmd in self.responses.keys():
            rospy.loginfo(
                '\033[32m' + 'Calling response for command ' + strCmd +
                '\033[0m')
            response = self.responses[strCmd]

            if ((not self.arms.is_executing()) or strCmd ==
                    Command.STOP_EXECUTION):
                response.respond()
            else:
                rospy.logwarn(
                    'Ignoring speech command during execution: ' + strCmd)
        else:
            rospy.logwarn('This command (' + strCmd + ') is unknown.')

    def _gui_command_cb(self, command):
        '''Callback for when a GUICommand is received.

        Note that a GUICommand is not any command received from the GUI;
        it is specifically a command that is only possible from the GUI.
        Commands sent from the GUI that are also possible via speech are
        sent via Command messages and handled in the
        _speech_command_cb(...) function above.

        Args:
            command (GUICommand): The command received from the GUI.
        '''
        # We extract the command string as we use it a lot.
        strCmd = command.command

        # Because the GUI commands involve selecting actions or steps
        # within actions, we have two prerequisites: first, we cannot be
        # currently executing an action, and second, we must have at
        # least one action.
        if not self.arms.is_executing():
            if self.session.n_actions() > 0:
                if strCmd == GuiCommand.SWITCH_TO_ACTION:
                    # Command: switch to a specified action.
                    action_no = command.param
                    self.session.switch_to_action(
                        action_no,
                        self.world.get_frame_list())
                    response = Response(
                        self._empty_response,
                        [RobotSpeech.SWITCH_SKILL + str(action_no),
                            GazeGoal.NOD])
                    response.respond()
                elif strCmd == GuiCommand.SELECT_ACTION_STEP:
                    # Command: select a step in the current action.
                    step_no = command.param
                    self.session.select_action_step(step_no)
                    rospy.loginfo('Selected action step ' + str(step_no))
                else:
                    # Command: unknown. (Currently impossible.)
                    rospy.logwarn('This command (' + strCmd + ') is unknown.')
            else:
                # No actions; warn user.
                response = Response(
                    self._empty_response,
                    [RobotSpeech.ERROR_NO_SKILLS, GazeGoal.SHAKE])
                response.respond()
        else:
            # Currently executing; ignore command.
            rospy.logwarn(
                'Ignoring GUI command during execution: ' + strCmd)

    # The following methods are selected from commands (either GUI or
    # speech) and then called from within a Response objects's
    # respond(...) function. They follow the same pattern of their
    # accepted and returned values.

    def _open_hand(self, arm_index):
        '''Opens gripper on the indicated side.

        Args:
            arm_index (int): Side.RIGHT or Side.LEFT

        Returns:
            [str, int]: a speech response and a GazeGoal.* constant

        '''
        # First, open the hand if it's closed.
        if self.arms.set_gripper_state(arm_index, GripperState.OPEN):
            # Hand was closed, now open.
            speech_response = Response.open_responses[arm_index]
            if self.session.n_actions() > 0:
                # If we're currently programming, save that as a step.
                self._save_gripper_step(arm_index, GripperState.OPEN)
                speech_response = (
                    speech_response + ' ' + RobotSpeech.STEP_RECORDED)
            return [speech_response, Response.glance_actions[arm_index]]
        else:
            # Hand was already open; complain.
            return [
                Response.already_open_responses[arm_index],
                Response.glance_actions[arm_index]]

    def _close_hand(self, arm_index):
        '''Closes gripper on the indicated side.

        Args:
            arm_index (int): Side.RIGHT or Side.LEFT

        Returns:
            [str, int]: a speech response and a GazeGoal.* constant
        '''
        # First, close the hand if it's open.
        if Arms.set_gripper_state(arm_index, GripperState.CLOSED):
            # Hand was open, now closed.
            speech_response = Response.close_responses[arm_index]
            if self.session.n_actions() > 0:
                # If we're currently programming, save that as a step.
                self._save_gripper_step(arm_index, GripperState.CLOSED)
                speech_response = (
                    ' '.join([speech_response, RobotSpeech.STEP_RECORDED]))
            return [speech_response, Response.glance_actions[arm_index]]
        else:
            # Hand was already closed; complain.
            return [
                Response.already_closed_responses[arm_index],
                Response.glance_actions[arm_index]]

    def _relax_arm(self, arm_index):
        '''Relaxes / releases arm on the indicated side.

        Args:
            arm_index (int): Side.RIGHT or Side.LEFT

        Returns:
            [str, int]: a speech response and a GazeGoal.* constant
        '''
        # Release the arm. Response depens on whether it was previously
        # frozen or already released.
        if self.arms.set_arm_mode(arm_index, ArmMode.RELEASE):
            return [
                Response.release_responses[arm_index],
                Response.glance_actions[arm_index]]
        else:
            return [
                Response.already_released_responses[arm_index],
                Response.glance_actions[arm_index]]

    def _freeze_arm(self, arm_index):
        '''Freezes / holds / stiffens arm on the indicated side.

        Args:
            arm_index (int): Side.RIGHT or Side.LEFT

        Returns:
            [str, int]: a speech response and a GazeGoal.* constant
        '''
        # Freeze the arm. Response depens on whether it was previously
        # relaxed or already frozen.
        if self.arms.set_arm_mode(arm_index, ArmMode.HOLD):
            return [
                Response.hold_responses[arm_index],
                Response.glance_actions[arm_index]]
        else:
            return [
                Response.already_holding_responses[arm_index],
                Response.glance_actions[arm_index]]

    def _create_action(self, __=None):
        '''Creates a new empty action.

        Args:
            __ (Object): unused, default: None

        Returns:
            [str, int]: a speech response and a GazeGoal.* constant
        '''
        self.world.clear_all_objects()
        self.session.new_action()
        return [
            RobotSpeech.SKILL_CREATED + ' ' +
            str(self.session.current_action_index), GazeGoal.NOD]

    def _next_action(self, __=None):
        '''Switches to next action.

        Args:
            __ (Object): unused, default: None

        Returns:
            [str, int]: a speech response and a GazeGoal.* constant
        '''
        if self.session.n_actions() > 0:
            if self.session.next_action(self.world.get_frame_list()):
                return [
                    RobotSpeech.SWITCH_SKILL + ' ' +
                    str(self.session.current_action_index), GazeGoal.NOD]
            else:
                return [
                    RobotSpeech.ERROR_NEXT_SKILL + ' ' +
                    str(self.session.current_action_index), GazeGoal.SHAKE]
        else:
            return [RobotSpeech.ERROR_NO_SKILLS, GazeGoal.SHAKE]

    def _previous_action(self, __=None):
        '''Switches to previous action.

        Args:
            __ (Object): unused, default: None

        Returns:
            [str, int]: a speech response and a GazeGoal.* constant
        '''
        if self.session.n_actions() > 0:
            if self.session.previous_action(self.world.get_frame_list()):
                return [
                    RobotSpeech.SWITCH_SKILL + ' ' +
                    str(self.session.current_action_index),
                    GazeGoal.NOD]
            else:
                return [
                    RobotSpeech.ERROR_PREV_SKILL + ' ' +
                    str(self.session.current_action_index),
                    GazeGoal.SHAKE]
        else:
            return [RobotSpeech.ERROR_NO_SKILLS, GazeGoal.SHAKE]

    def _delete_last_step(self, __=None):
        '''Deletes last step of the current action.

        Args:
            __ (Object): unused, default: None

        Returns:
            [str, int]: a speech response and a GazeGoal.* constant
        '''
        if self.session.n_actions() > 0:
            if self.session.n_frames() > 0:
                self.session.delete_last_step()
                return [RobotSpeech.LAST_POSE_DELETED, GazeGoal.NOD]
            else:
                return [RobotSpeech.SKILL_EMPTY, GazeGoal.SHAKE]
        else:
            return [RobotSpeech.ERROR_NO_SKILLS, GazeGoal.SHAKE]

    def _delete_all_steps(self, __=None):
        '''Deletes all steps in the current action.

        Args:
            __ (Object): unused, default: None

        Returns:
            [str, int]: a speech response and a GazeGoal.* constant
        '''
        if self.session.n_actions() > 0:
            if self.session.n_frames() > 0:
                self.session.clear_current_action()
                return [RobotSpeech.SKILL_CLEARED, GazeGoal.NOD]
            else:
                return [RobotSpeech.SKILL_EMPTY, None]
        else:
            return [RobotSpeech.ERROR_NO_SKILLS, GazeGoal.SHAKE]

    def _stop_execution(self, __=None):
        '''Stops ongoing execution.

        Args:
            __ (Object): unused, default: None

        Returns:
            [str, int]: a speech response and a GazeGoal.* constant
        '''
        if self.arms.is_executing():
            self.arms.stop_execution()
            return [RobotSpeech.STOPPING_EXECUTION, GazeGoal.NOD]
        else:
            return [RobotSpeech.ERROR_NO_EXECUTION, GazeGoal.SHAKE]

    def _start_recording(self, __=None):
        '''Starts recording continuous motion.

        Args:
            __ (Object): unused, default: None

        Returns:
            [str, int]: a speech response and a GazeGoal.* constant
        '''
        if self.session.n_actions() > 0:
            if not self._is_recording_motion:
                self._is_recording_motion = True
                self._arm_trajectory = ArmTrajectory()
                self._trajectory_start_time = rospy.Time.now()
                return [RobotSpeech.STARTED_RECORDING_MOTION, GazeGoal.NOD]
            else:
                return [RobotSpeech.ALREADY_RECORDING_MOTION, GazeGoal.SHAKE]
        else:
            return [RobotSpeech.ERROR_NO_SKILLS, GazeGoal.SHAKE]

    def _stop_recording(self, __=None):
        '''Stops recording continuous motion.

        Args:
            __ (Object): unused, default: None

        Returns:
            [str, int]: a speech response and a GazeGoal.* constant
        '''
        if self._is_recording_motion:
            self._is_recording_motion = False
            traj_step = ActionStep()
            traj_step.type = ActionStep.ARM_TRAJECTORY

            waited_time = self._arm_trajectory.timing[0]
            for i in range(len(self._arm_trajectory.timing)):
                self._arm_trajectory.timing[i] -= waited_time
                self._arm_trajectory.timing[i] += rospy.Duration(0.1)

            self._fix_trajectory_ref()
            # Note that [:] is a shallow copy, copying references to
            # each element into a new list.
            traj_step.armTrajectory = ArmTrajectory(
                self._arm_trajectory.rArm[:],  # (ArmState[])
                self._arm_trajectory.lArm[:],  # (ArmState[])
                self._arm_trajectory.timing[:],  # (duration[])
                self._arm_trajectory.rRefFrame,  # (uint8)
                self._arm_trajectory.lRefFrame,  # (uint8)
                self._arm_trajectory.rRefFrameObject,  # (Object)
                self._arm_trajectory.lRefFrameObject  # (Object)
            )
            traj_step.gripperAction = GripperAction(
                GripperState(self.arms.get_gripper_state(Side.RIGHT)),
                GripperState(self.arms.get_gripper_state(Side.LEFT))
            )
            self.session.add_step_to_action(
                traj_step, self.world.get_frame_list())
            self._arm_trajectory = None
            self._trajectory_start_time = None
            return [RobotSpeech.STOPPED_RECORDING_MOTION + ' ' +
                    RobotSpeech.STEP_RECORDED, GazeGoal.NOD]
        else:
            return [RobotSpeech.MOTION_NOT_RECORDING, GazeGoal.SHAKE]

    def _save_step(self, __=None):
        '''Saves current arm state as an action step.

        Args:
            __ (Object): unused, default: None

        Returns:
            [str, int]: a speech response and a GazeGoal.* constant
        '''
        if self.session.n_actions() > 0:
            states = self._get_arm_states()
            step = ActionStep()
            step.type = ActionStep.ARM_TARGET
            step.armTarget = ArmTarget(
                states[Side.RIGHT],  # rArm (ArmState)
                states[Side.LEFT],  # lArm (ArmState)
                0.2,  # rArmVelocity (float64)
                0.2  # lArmVelocity (float64)
            )
            step.gripperAction = GripperAction(
                GripperState(self.arms.get_gripper_state(Side.RIGHT)),
                GripperState(self.arms.get_gripper_state(Side.LEFT))
            )
            self.session.add_step_to_action(step, self.world.get_frame_list())
            return [RobotSpeech.STEP_RECORDED, GazeGoal.NOD]
        else:
            return [RobotSpeech.ERROR_NO_SKILLS, GazeGoal.SHAKE]

    def _record_object_pose(self, __=None):
        '''Makes the robot look for a table and objects.

        Only does anything when at least one action has been created.

        Args:
            __ (Object): unused, default: None

        Returns:
            [str, int]: a speech response and a GazeGoal.* constant
        '''
        if self.world.update_object_pose():
            if self.session.n_actions() > 0:
                self.session.get_current_action().update_objects(
                    self.world.get_frame_list())
            return [RobotSpeech.START_STATE_RECORDED, GazeGoal.NOD]
        else:
            return [RobotSpeech.OBJECT_NOT_DETECTED, GazeGoal.SHAKE]

    def _empty_response(self, responses):
        '''Default response to speech commands; returns what it is
        passed.

        Args:
            [str, int]: a speech response and a GazeGoal.* constant

        Returns:
            [str, int]: a speech response and a GazeGoal.* constant
        '''
        return responses

    def _execute_action(self, __=None):
        '''Starts the execution of the current action.

        This saves the action before starting it.

        Args:
            __ (Object): unused, default: None

        Returns:
            [str, int]: a speech response and a GazeGoal.* constant
        '''
        # We must *have* a current action.
        if self.session.n_actions() > 0:
            # We must have also recorded steps (/poses/frames) in it.
            if self.session.n_frames() > 1:
                # Save curent action and retrieve it.
                self.session.save_current_action()
                action = self.session.get_current_action()

                # Now, see if we can execute.
                if action.is_object_required():
                    # We need an object; check if we have one.
                    if self.world.update_object_pose():
                        # An object is required, and we got one. Execute.
                        self.session.get_current_action().update_objects(
                            self.world.get_frame_list())
                        self.arms.start_execution(action, EXECUTION_Z_OFFSET)
                    else:
                        # An object is required, but we didn't get it.
                        return [
                            RobotSpeech.OBJECT_NOT_DETECTED, GazeGoal.SHAKE]
                else:
                    # No object is required: start execution now.
                    self.arms.start_execution(action, EXECUTION_Z_OFFSET)

                # Reply: starting execution.
                return [RobotSpeech.START_EXECUTION + ' ' +
                        str(self.session.current_action_index), None]
            else:
                # No steps / poses / frames recorded.
                return [RobotSpeech.EXECUTION_ERROR_NOPOSES + ' ' +
                        str(self.session.current_action_index), GazeGoal.SHAKE]
        else:
            # No actions.
            return [RobotSpeech.ERROR_NO_SKILLS, GazeGoal.SHAKE]

    # The following are "normal" private helper functions; they aren't
    # called from within a Response, and serve to help the above
    # functions.

    def _save_gripper_step(self, arm_index, gripper_state):
        '''Saves an action step that involves a gripper state change.

        Args:
            arm_index (int): Side.RIGHT or Side.LEFT
            gripper_state (int): GripperState.OPEN or
                GripperState.CLOSED
        '''
        if self.session.n_actions() > 0:
            states = self._get_arm_states()
            step = ActionStep()
            step.type = ActionStep.ARM_TARGET
            step.armTarget = ArmTarget(
                states[Side.RIGHT],  # rArm (ArmSTate)
                states[Side.LEFT],  # lArm (ArmState)
                0.2,  # rArmVelocity (float64)
                0.2  # lArmVelocity (float 64)
            )
            new_gripper_states = [
                self.arms.get_gripper_state(Side.RIGHT),
                self.arms.get_gripper_state(Side.LEFT)
            ]
            new_gripper_states[arm_index] = gripper_state
            step.gripperAction = GripperAction(
                GripperState(new_gripper_states[Side.RIGHT]),
                GripperState(new_gripper_states[Side.LEFT])
            )
            self.session.add_step_to_action(step, self.world.get_frame_list())

    def _fix_trajectory_ref(self):
        '''Makes the reference frame of continuous trajectories
        uniform.

        This means finding the dominant reference frame of the
        trajectory (for right and left arms separately), and then
        altering all steps in the trajctory to be relative to the same
        reference frame (again, separate for right and left arms).
        '''
        # First, get objects from the world.
        frame_list = self.world.get_frame_list()

        # Next, find the dominant reference frame (e.g. robot base,
        # an object).
        t = self._arm_trajectory
        r_ref_n, r_ref_obj = self._find_dominant_ref(t.rArm, frame_list)
        l_ref_n, l_ref_obj = self._find_dominant_ref(t.lArm, frame_list)

        # Next, alter all trajectory steps (ArmState's) so that they use
        # the dominant reference frame as their reference frame.
        for i in range(len(self._arm_trajectory.timing)):
            t.rArm[i] = World.convert_ref_frame(
                self._arm_trajectory.rArm[i],  # arm_frame (ArmState)
                r_ref_n,  # ref_frame (int)
                r_ref_obj  # ref_frame_obj (Objet)
            )
            t.lArm[i] = World.convert_ref_frame(
                self._arm_trajectory.lArm[i],  # arm_frame (ArmState)
                l_ref_n,  # ref_frame (int)
                l_ref_obj  # ref_frame_obj (Objet)
            )

        # Save the dominant ref. frame no./name in the trajectory for
        # reference.
        t.rRefFrame = r_ref_n
        t.lRefFrame = l_ref_n
        t.rRefFrameObject = r_ref_obj
        t.lRefFrameObject = l_ref_obj

    def _find_dominant_ref(self, arm_traj, frame_list):
        '''Finds the most dominant reference frame in a continuous
        trajectory.

        Args:
            arm_traj (ArmState[]): List of arm states that form the arm
                trajectory.
            frame_list ([Object]): List of Object (as defined by
                Object.msg), the current reference frames.

        Returns:
            (int, Object): Tuple of the dominant reference frame's
                number (as one of the constants available in ArmState to
                be set as ArmState.refFrame) and Object (as in
                Object.msg).
        '''
        # Cycle through all arm states and check their reference frames.
        # Whichever one is most frequent becomes the dominant one.
        robot_base = Object(name=BASE_LINK)
        ref_counts = Counter()
        for arm_state in arm_traj:
            # We only track objects that
            if arm_state.refFrame == ArmState.ROBOT_BASE:
                ref_counts[robot_base] += 1
            elif arm_state.refFrameObject in frame_list:
                ref_counts[arm_state.refFrameObject] += 1
            else:
                rospy.logwarn(
                    'Ignoring object with reference frame name '
                    + arm_state.refFrameObject.name
                    + ' because the world does not have this object.')

        # Get most common obj.
        dominant_ref_obj = ref_counts.most_common(1)[0][0]

        # Find the frame number (int) and return with the object.
        return World.get_ref_from_name(dominant_ref_obj.name), dominant_ref_obj

    def _save_arm_to_trajectory(self):
        '''Saves current arm state into continuous trajectory.'''
        if self._arm_trajectory is not None:
            states = self._get_arm_states()
            self._arm_trajectory.rArm.append(states[Side.RIGHT])
            self._arm_trajectory.lArm.append(states[Side.LEFT])
            self._arm_trajectory.timing.append(
                rospy.Time.now() - self._trajectory_start_time)

    def _get_arm_states(self):
        '''Returns the current arms states as a list of two ArmStates.

        Returns:
            [ArmState]: A list (of length two, one for each arm) of
                ArmState objects. Right first, then left.
        '''
        # TODO(mbforbes): Perhaps this entire method should go in
        # the Arms class?
        abs_ee_poses = [
            Arms.get_ee_state(Side.RIGHT),  # (Pose)
            Arms.get_ee_state(Side.LEFT)]  # (Pose)
        joint_poses = [
            Arms.get_joint_positions(Side.RIGHT),  # ([float64])
            Arms.get_joint_positions(Side.LEFT)]  # ([float64])

        states = [None, None]
        rel_ee_poses = [None, None]

        for arm_index in [Side.RIGHT, Side.LEFT]:
            nearest_obj = self.world.get_nearest_object(
                abs_ee_poses[arm_index])
            if not World.has_objects() or nearest_obj is None:
                # Arm state is absolute (relative to robot's base_link).
                states[arm_index] = ArmState(
                    ArmState.ROBOT_BASE,  # refFrame (uint8)
                    abs_ee_poses[arm_index],  # ee_pose (Pose)
                    joint_poses[arm_index],  # joint_pose ([float64])
                    Object()  # refFrameObject (Object)
                )
            else:
                # Arm state is relative (to some object in the world).
                rel_ee_poses[arm_index] = World.transform(
                    abs_ee_poses[arm_index],  # pose (Pose)
                    'base_link',  # from_frame (str)
                    nearest_obj.name  # to_frame (str)
                )
                states[arm_index] = ArmState(
                    ArmState.OBJECT,  # refFrame (uint8)
                    rel_ee_poses[arm_index],  # ee_pose (Pose)
                    joint_poses[arm_index],  # joint_pose [float64]
                    nearest_obj  # refFrameObject (Object)
                )
        return states

    def _end_execution(self):
        '''Says a response and performs a gaze action for when an action
        execution ends.'''
        rospy.loginfo("Execution ended. Status: " + str(self.arms.status))
        if self.arms.status == ExecutionStatus.SUCCEEDED:
            # Execution completed successfully.
            Response.say(RobotSpeech.EXECUTION_ENDED)
            Response.perform_gaze_action(GazeGoal.NOD)
        elif self.arms.status == ExecutionStatus.PREEMPTED:
            # Execution stopped early (preempted).
            Response.say(RobotSpeech.EXECUTION_PREEMPTED)
            Response.perform_gaze_action(GazeGoal.SHAKE)
        else:
            # Couldn't solve for joint positions (IK).
            Response.say(RobotSpeech.EXECUTION_ERROR_NOIK)
            Response.perform_gaze_action(GazeGoal.SHAKE)
        # No matter what, we're not executing anymore.
        self.arms.status = ExecutionStatus.NOT_EXECUTING<|MERGE_RESOLUTION|>--- conflicted
+++ resolved
@@ -191,11 +191,7 @@
                 # TODO(mbforbes): Do we ever have r/l target(s)? When does
                 # this happen?
                 for side in [Side.RIGHT, Side.LEFT]:
-<<<<<<< HEAD
-                    target = action.get_requested_targets(side)
-=======
                     target = action.get_requested_target(side)
->>>>>>> a31f573e
                     if target is not None:
                         self.arms.start_move_to_pose(target, side)
                         action.reset_targets(side)
